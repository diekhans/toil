# Copyright (C) 2015-2016 Regents of the University of California
#
# Licensed under the Apache License, Version 2.0 (the "License");
# you may not use this file except in compliance with the License.
# You may obtain a copy of the License at
#
#     http://www.apache.org/licenses/LICENSE-2.0
#
# Unless required by applicable law or agreed to in writing, software
# distributed under the License is distributed on an "AS IS" BASIS,
# WITHOUT WARRANTIES OR CONDITIONS OF ANY KIND, either express or implied.
# See the License for the specific language governing permissions and
# limitations under the License.

from setuptools import find_packages, setup
import sys

def runSetup():
    """
    Calls setup(). This function exists so the setup() invocation preceded more internal
    functionality. The `version` module is imported dynamically by importVersion() below.
    """
    boto = 'boto==2.48.0'
    boto3 = 'boto3>=1.7.50, <2.0'
    futures = 'futures==3.1.1'
    pycryptodome = 'pycryptodome==3.5.1'
    pymesos = 'pymesos==0.3.7'
    psutil = 'psutil==3.0.1'
    azureCosmosdbTable = 'azure-cosmosdb-table==0.37.1'
    azureAnsible = 'ansible[azure]==2.5.0a1'
    azureStorage = 'azure-storage==0.35.1'
    secretstorage = 'secretstorage<3'
    pynacl = 'pynacl==1.1.2'
    gcs = 'google-cloud-storage==1.6.0'
    gcs_oauth2_boto_plugin = 'gcs_oauth2_boto_plugin==1.14'
    apacheLibcloud = 'apache-libcloud==2.2.1'
<<<<<<< HEAD
    cwltool = 'cwltool==1.0.20181115172452'
    schemaSalad = 'schema-salad>=2.6, <3'
    galaxyLib = 'galaxy-lib==17.9.3'
=======
    cwltool = 'cwltool==1.0.20190815141648'
    schemaSalad = 'schema-salad<5,>=4.5.20190815125611'
    galaxyLib = 'galaxy-lib==18.9.2'
>>>>>>> 403e0d9b
    htcondor = 'htcondor>=8.6.0'
    dill = 'dill==0.2.7.1'
    six = 'six>=1.10.0'
    future = 'future'
    requests = 'requests>=2, <3'
    docker = 'docker==2.5.1'
    subprocess32 = 'subprocess32<=3.5.2'
    dateutil = 'python-dateutil'
    addict = 'addict<=2.2.0'
    sphinx = 'sphinx==1.7.5'
    pathlib2 = 'pathlib2==2.3.2'

    core_reqs = [
        dill,
        six,
        future,
        requests,
        docker,
        dateutil,
        psutil,
        subprocess32,
        addict,
        sphinx,
        pathlib2]

    mesos_reqs = [
        pymesos,
        psutil]
    aws_reqs = [
        boto,
        boto3,
        futures,
        pycryptodome]
    azure_reqs = [
        azureCosmosdbTable,
        secretstorage,
        azureAnsible,
        azureStorage]
    encryption_reqs = [
        pynacl]
    google_reqs = [
        gcs_oauth2_boto_plugin,  # is this being used??
        apacheLibcloud,
        gcs]
    cwl_reqs = [
        cwltool,
        schemaSalad,
        galaxyLib]
    wdl_reqs = []
    htcondor_reqs = [
        htcondor]

    # htcondor is not supported by apple
    # this is tricky to conditionally support in 'all' due
    # to how wheels work, so it is not included in all and
    # must be explicitly installed as an extra
    all_reqs = \
        mesos_reqs + \
        aws_reqs + \
        azure_reqs + \
        encryption_reqs + \
        google_reqs + \
        cwl_reqs

    # remove the subprocess32 backport if not python2
    if not sys.version_info[0] == 2:
        core_reqs.remove(subprocess32)

    setup(
        name='toil',
        version=version.distVersion,
        description='Pipeline management software for clusters.',
        author='Benedict Paten',
        author_email='benedict@soe.usc.edu',
        url="https://github.com/BD2KGenomics/toil",
        classifiers=[
          'Development Status :: 5 - Production/Stable',
          'Environment :: Console',
          'Intended Audience :: Developers',
          'Intended Audience :: Science/Research',
          'Intended Audience :: Healthcare Industry',
          'License :: OSI Approved :: Apache Software License',
          'Natural Language :: English',
          'Operating System :: MacOS :: MacOS X',
          'Operating System :: POSIX',
          'Operating System :: POSIX :: Linux',
          'Programming Language :: Python :: 2.7',
          'Programming Language :: Python :: 3.5',
          'Programming Language :: Python :: 3.6',
          'Topic :: Scientific/Engineering',
          'Topic :: Scientific/Engineering :: Bio-Informatics',
          'Topic :: Scientific/Engineering :: Astronomy',
          'Topic :: Scientific/Engineering :: Atmospheric Science',
          'Topic :: Scientific/Engineering :: Information Analysis',
          'Topic :: Scientific/Engineering :: Medical Science Apps.',
          'Topic :: System :: Distributed Computing',
          'Topic :: Utilities'],
        license="Apache License v2.0",
        install_requires=core_reqs,
        extras_require={
            'mesos': mesos_reqs,
            'aws': aws_reqs,
            'azure': azure_reqs,
            'encryption': encryption_reqs,
            'google': google_reqs,
            'cwl': cwl_reqs,
            'wdl': wdl_reqs,
            'htcondor:sys_platform!="darwin"': htcondor_reqs,
            'all': all_reqs},
        package_dir={'': 'src'},
        packages=find_packages(where='src',
                               # Note that we intentionally include the top-level `test` package for
                               # functionality like the @experimental and @integrative decoratorss:
                               exclude=['*.test.*']),
        package_data = {
            '': ['*.yml', 'contrib/azure_rm.py', 'cloud-config'],
        },
        # Unfortunately, the names of the entry points are hard-coded elsewhere in the code base so
        # you can't just change them here. Luckily, most of them are pretty unique strings, and thus
        # easy to search for.
        entry_points={
            'console_scripts': [
                'toil = toil.utils.toilMain:main',
                '_toil_worker = toil.worker:main',
                'cwltoil = toil.cwl.cwltoil:main [cwl]',
                'toil-cwl-runner = toil.cwl.cwltoil:main [cwl]',
                'toil-wdl-runner = toil.wdl.toilwdl:main',
                '_toil_mesos_executor = toil.batchSystems.mesos.executor:main [mesos]']})


def importVersion():
    """
    Load and return the module object for src/toil/version.py, generating it from the template if
    required.
    """
    import imp
    try:
        # Attempt to load the template first. It only exists in a working copy cloned via git.
        import version_template
    except ImportError:
        # If loading the template fails we must be in a unpacked source distribution and
        # src/toil/version.py will already exist.
        pass
    else:
        # Use the template to generate src/toil/version.py
        import os
        import errno
        from tempfile import NamedTemporaryFile

        new = version_template.expand_()
        try:
            with open('src/toil/version.py') as f:
                old = f.read()
        except IOError as e:
            if e.errno == errno.ENOENT:
                old = None
            else:
                raise

        if old != new:
            with NamedTemporaryFile(mode='w',dir='src/toil', prefix='version.py.', delete=False) as f:
                f.write(new)
            os.rename(f.name, 'src/toil/version.py')
    # Unfortunately, we can't use a straight import here because that would also load the stuff
    # defined in src/toil/__init__.py which imports modules from external dependencies that may
    # yet to be installed when setup.py is invoked.
    return imp.load_source('toil.version', 'src/toil/version.py')


version = importVersion()
runSetup()<|MERGE_RESOLUTION|>--- conflicted
+++ resolved
@@ -34,15 +34,9 @@
     gcs = 'google-cloud-storage==1.6.0'
     gcs_oauth2_boto_plugin = 'gcs_oauth2_boto_plugin==1.14'
     apacheLibcloud = 'apache-libcloud==2.2.1'
-<<<<<<< HEAD
-    cwltool = 'cwltool==1.0.20181115172452'
-    schemaSalad = 'schema-salad>=2.6, <3'
-    galaxyLib = 'galaxy-lib==17.9.3'
-=======
     cwltool = 'cwltool==1.0.20190815141648'
     schemaSalad = 'schema-salad<5,>=4.5.20190815125611'
     galaxyLib = 'galaxy-lib==18.9.2'
->>>>>>> 403e0d9b
     htcondor = 'htcondor>=8.6.0'
     dill = 'dill==0.2.7.1'
     six = 'six>=1.10.0'
